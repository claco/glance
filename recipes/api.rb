#
# Cookbook Name:: glance
# Recipe:: api
#
# Copyright 2009, Rackspace Hosting, Inc.
#
# Licensed under the Apache License, Version 2.0 (the "License");
# you may not use this file except in compliance with the License.
# You may obtain a copy of the License at
#
#     http://www.apache.org/licenses/LICENSE-2.0
#
# Unless required by applicable law or agreed to in writing, software
# distributed under the License is distributed on an "AS IS" BASIS,
# WITHOUT WARRANTIES OR CONDITIONS OF ANY KIND, either express or implied.
# See the License for the specific language governing permissions and
# limitations under the License.
#

platform_options = node["glance"]["platform"]

package "curl" do
  action :upgrade
end

package "python-swift" do
    action :install
end

package "python-keystone" do
    action :install
end

platform_options["glance_packages"].each do |pkg|
  package pkg do
    action :upgrade
  end
end

service "glance-api" do
  service_name platform_options["glance_api_service"]
  supports :status => true, :restart => true
  action :enable
end

template "/usr/share/pyshared/glance/store/swift.py" do
  source "swift.py"
  group "root"
  owner "root"
  mode "0644"
  only_if do platform?(%w{debian ubuntu}) end
  notifies :restart, resources(:service => glance_api_service), :immediately
end

directory "/etc/glance" do
  action :create
  group "glance"
  owner "glance"
  mode "0700"
end

# FIXME: seems like misfeature
template "/etc/glance/policy.json" do
  source "policy.json.erb"
  owner "root"
  group "root"
  mode "0644"
  notifies :restart, resources(:service => "glance-api"), :immediately
  not_if do
    File.exists?("/etc/glance/policy.json")
  end
end

rabbit_info = get_settings_by_role("rabbitmq-server", "rabbitmq") # FIXME: access

ks_admin_endpoint = get_access_endpoint("keystone", "keystone", "admin-api")
ks_service_endpoint = get_access_endpoint("keystone", "keystone","service-api")
keystone = get_settings_by_role("keystone", "keystone")

registry_endpoint = get_access_endpoint("glance-registry", "glance", "registry")
api_endpoint = get_bind_endpoint("glance", "api")

template "/etc/glance/glance-api.conf" do
  source "glance-api.conf.erb"
  owner "root"
  group "root"
  mode "0644"
  variables(
<<<<<<< HEAD
    "api_bind_address" => api_endpoint["host"],
    "api_bind_port" => api_endpoint["port"],
    "registry_ip_address" => registry_endpoint["host"],
    "registry_port" => registry_endpoint["port"],
    "rabbit_ipaddress" => rabbit_info["ipaddress"]    #FIXME!
=======
    "api_bind_address" => node["glance"]["api"]["bind_address"],
    "api_bind_port" => node["glance"]["api"]["port"],
    "registry_ip_address" => registry_ip_address,
    "registry_port" => registry_port,
    "rabbit_ipaddress" => rabbit_ip_address,
    "keystone_api_ipaddress" => keystone_api_ip,
    "keystone_service_port" => keystone_service_port,
    "service_user" => node["glance"]["service_user"],
    "service_pass" => node["glance"]["service_pass"],
    "service_tenant_name" => node["glance"]["service_tenant_name"],
    "default_store" => node["glance"]["api"]["default_store"],
    "swift_large_object_size" => node["glance"]["api"]["swift"]["store_large_object_size"],
    "swift_large_object_chunk_size" => node["glance"]["api"]["swift"]["store_large_object_chunk_size"],
    "swift_store_container" => node["glance"]["api"]["swift"]["store_container"]
>>>>>>> 7cec7786
  )
  notifies :restart, resources(:service => "glance-api"), :immediately
end

template "/etc/glance/glance-api-paste.ini" do
  source "glance-api-paste.ini.erb"
  owner "root"
  group "root"
  mode "0644"
  variables(
    "keystone_api_ipaddress" => ks_admin_endpoint["host"],
    "keystone_service_port" => ks_service_endpoint["port"],
    "keystone_admin_port" => ks_admin_endpoint["port"],
    "keystone_admin_token" => keystone["admin_token"],
    "service_tenant_name" => node["glance"]["service_tenant_name"],
    "service_user" => node["glance"]["service_user"],
    "service_pass" => node["glance"]["service_pass"]
  )
  notifies :restart, resources(:service => "glance-api"), :immediately
end

template "/etc/glance/glance-scrubber.conf" do
  source "glance-scrubber.conf.erb"
  owner "root"
  group "root"
  mode "0644"
  variables(
    "registry_ip_address" => registry_endpoint["host"],
    "registry_port" => registry_endpoint["port"]
  )
end

template "/etc/glance/glance-scrubber-paste.ini" do
  source "glance-scrubber-paste.ini.erb"
  owner "root"
  group "root"
  mode "0644"
end

# Register Image Service
keystone_register "Register Image Service" do
  auth_host ks_admin_endpoint["host"]
  auth_port ks_admin_endpoint["port"]
  auth_protocol ks_admin_endpoint["scheme"]
  api_ver ks_admin_endpoint["path"]
  auth_token keystone["admin_token"]
  service_name "glance"
  service_type "image"
  service_description "Glance Image Service"
  action :create_service
end

# Register Image Endpoint
keystone_register "Register Image Endpoint" do
  auth_host ks_admin_endpoint["host"]
  auth_port ks_admin_endpoint["port"]
  auth_protocol ks_admin_endpoint["scheme"]
  api_ver ks_admin_endpoint["path"]
  auth_token keystone["admin_token"]
  service_type "image"
  endpoint_region "RegionOne"
  endpoint_adminurl api_endpoint["uri"]
  endpoint_internalurl api_endpoint["uri"]
  endpoint_publicurl api_endpoint["uri"]
  action :create_endpoint
end

if node["glance"]["image_upload"]
  # TODO(breu): the environment needs to be derived from a search
  # TODO(shep): this whole bit is super dirty.. and needs some love.
  node["glance"]["images"].each do |img|
    Chef::Log.info("Checking to see if #{img.to_s}-image should be uploaded.")

    keystone_admin_user = keystone["admin_user"]
    keystone_admin_password = keystone["users"][keystone_admin_user]["password"]
    keystone_tenant = keystone["users"][keystone_admin_user]["default_tenant"]


    bash "default image setup for #{img.to_s}" do
      cwd "/tmp"
      user "root"
      environment ({"OS_USERNAME" => keystone_admin_user,
                    "OS_PASSWORD" => keystone_admin_password,
                    "OS_TENANT_NAME" => keystone_tenant,
                    "OS_AUTH_URL" => ks_admin_endpoint["uri"]})
      code <<-EOH
        set -e
        set -x
        mkdir -p images

        curl #{node["glance"]["image"][img.to_sym]} | tar -zx -C images/
        image_name=$(basename #{node["glance"]["image"][img]} .tar.gz)

        image_name=${image_name%-multinic}

        kernel_file=$(ls images/*vmlinuz-virtual | head -n1)
        if [ ${#kernel_file} -eq 0 ]; then
           kernel_file=$(ls images/*vmlinuz | head -n1)
        fi

        ramdisk=$(ls images/*-initrd | head -n1)
        if [ ${#ramdisk} -eq 0 ]; then
            ramdisk=$(ls images/*-loader | head -n1)
        fi

        kernel=$(ls images/*.img | head -n1)

        kid=$(glance --silent-upload add name="${image_name}-kernel" is_public=true disk_format=aki container_format=aki < ${kernel_file} | cut -d: -f2 | sed 's/ //')
        rid=$(glance --silent-upload add name="${image_name}-initrd" is_public=true disk_format=ari container_format=ari < ${ramdisk} | cut -d: -f2 | sed 's/ //')
        glance --silent-upload add name="#{img.to_s}-image" is_public=true disk_format=ami container_format=ami kernel_id=$kid ramdisk_id=$rid < ${kernel}
      EOH
      not_if "glance -f -I #{keystone_admin_user} -K #{keystone_admin_password} -T #{keystone_tenant} -N #{ks_admin_endpoint["uri"]} index | grep #{img.to_s}-image"
    end
  end
end<|MERGE_RESOLUTION|>--- conflicted
+++ resolved
@@ -76,6 +76,7 @@
 ks_admin_endpoint = get_access_endpoint("keystone", "keystone", "admin-api")
 ks_service_endpoint = get_access_endpoint("keystone", "keystone","service-api")
 keystone = get_settings_by_role("keystone", "keystone")
+glance = get_settings_by_role("glance-api", "glance")
 
 registry_endpoint = get_access_endpoint("glance-registry", "glance", "registry")
 api_endpoint = get_bind_endpoint("glance", "api")
@@ -86,28 +87,20 @@
   group "root"
   mode "0644"
   variables(
-<<<<<<< HEAD
     "api_bind_address" => api_endpoint["host"],
     "api_bind_port" => api_endpoint["port"],
     "registry_ip_address" => registry_endpoint["host"],
     "registry_port" => registry_endpoint["port"],
     "rabbit_ipaddress" => rabbit_info["ipaddress"]    #FIXME!
-=======
-    "api_bind_address" => node["glance"]["api"]["bind_address"],
-    "api_bind_port" => node["glance"]["api"]["port"],
-    "registry_ip_address" => registry_ip_address,
-    "registry_port" => registry_port,
-    "rabbit_ipaddress" => rabbit_ip_address,
-    "keystone_api_ipaddress" => keystone_api_ip,
-    "keystone_service_port" => keystone_service_port,
-    "service_user" => node["glance"]["service_user"],
-    "service_pass" => node["glance"]["service_pass"],
-    "service_tenant_name" => node["glance"]["service_tenant_name"],
-    "default_store" => node["glance"]["api"]["default_store"],
-    "swift_large_object_size" => node["glance"]["api"]["swift"]["store_large_object_size"],
-    "swift_large_object_chunk_size" => node["glance"]["api"]["swift"]["store_large_object_chunk_size"],
-    "swift_store_container" => node["glance"]["api"]["swift"]["store_container"]
->>>>>>> 7cec7786
+    "keystone_api_ipaddress" => ks_admin_endpoint["host"],
+    "keystone_service_port" => ks_service_endpoint["port",
+    "service_user" => glance["service_user"],
+    "service_pass" => glance["service_pass"],
+    "service_tenant_name" => glance["service_tenant_name"],
+    "default_store" => glance["api"]["default_store"],
+    "swift_large_object_size" => glance["api"]["swift"]["store_large_object_size"],
+    "swift_large_object_chunk_size" => glance["api"]["swift"]["store_large_object_chunk_size"],
+    "swift_store_container" => glance["api"]["swift"]["store_container"]
   )
   notifies :restart, resources(:service => "glance-api"), :immediately
 end
