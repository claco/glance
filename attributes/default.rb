#
# Cookbook Name:: glance
# Attributes:: default
#
# Copyright 2012-2013, Rackspace US, Inc.
#
# Licensed under the Apache License, Version 2.0 (the "License");
# you may not use this file except in compliance with the License.
# You may obtain a copy of the License at
#
#     http://www.apache.org/licenses/LICENSE-2.0
#
# Unless required by applicable law or agreed to in writing, software
# distributed under the License is distributed on an "AS IS" BASIS,
# WITHOUT WARRANTIES OR CONDITIONS OF ANY KIND, either express or implied.
# See the License for the specific language governing permissions and
# limitations under the License.
#

########################################################################
# Toggles - These can be overridden at the environment level
########################################################################

# Define the ha policy for queues.  If you change this to true
# after you have already deployed you will need to wipe the RabbitMQ
# database by stopping rabbitmq, removing /var/lib/rabbitmq/mnesia
# and starting rabbitmq back up.  Failure to do so will cause the
# OpenStack services to fail to connect to RabbitMQ.
default["glance"]["rabbitmq"]["use_ha_queues"] = false
# ** NOTE: Unfortunately this isn't in glance yet and probably won't be
# until the Icehouse release: https://review.openstack.org/#/c/37511/
#

default["glance"]["services"]["api"]["scheme"] = "http"
default["glance"]["services"]["api"]["network"] = "public"
default["glance"]["services"]["api"]["port"] = 9292
default["glance"]["services"]["api"]["path"] = "/v1"

default["glance"]["services"]["admin-api"]["scheme"] = "http"
default["glance"]["services"]["admin-api"]["network"] = "management"
default["glance"]["services"]["admin-api"]["port"] = 9292
default["glance"]["services"]["admin-api"]["path"] = "/v1"

default["glance"]["services"]["internal-api"]["scheme"] = "http"
default["glance"]["services"]["internal-api"]["network"] = "management"
default["glance"]["services"]["internal-api"]["port"] = 9292
default["glance"]["services"]["internal-api"]["path"] = "/v1"

default["glance"]["services"]["api"]["cert_file"] = "glance.pem"
default["glance"]["services"]["api"]["key_file"] = "glance.key"
default["glance"]["services"]["api"]["chain_file"] = ""
default["glance"]["services"]["api"]["wsgi_file"] = "glance-api"

default["glance"]["services"]["registry"]["scheme"] = "http"
default["glance"]["services"]["registry"]["network"] = "public"
default["glance"]["services"]["registry"]["port"] = 9191
default["glance"]["services"]["registry"]["path"] = "/v1"
default["glance"]["services"]["registry"]["cert_file"] = "glance.pem"
default["glance"]["services"]["registry"]["key_file"] = "glance.key"
default["glance"]["services"]["registry"]["chain_file"] = ""
default["glance"]["services"]["registry"]["wsgi_file"] = "glance-registry"

default["glance"]["db"]["name"] = "glance"
default["glance"]["db"]["username"] = "glance"

# TODO: These may need to be glance-registry specific.. and looked up by glance-api
default["glance"]["service_tenant_name"] = "service"
default["glance"]["service_user"] = "glance"
default["glance"]["service_role"] = "admin"
default["glance"]["api"]["default_store"] = "file"
default["glance"]["api"]["swift"]["store_container"] = "glance"
default["glance"]["api"]["swift"]["store_large_object_size"] = "200"
default["glance"]["api"]["swift"]["store_large_object_chunk_size"] = "200"
default["glance"]["api"]["swift"]["enable_snet"] = "False"
default["glance"]["api"]["rbd"]["rbd_store_ceph_conf"] = "/etc/ceph/ceph.conf"
default["glance"]["api"]["rbd"]["rbd_store_user"] = "glance"
default["glance"]["api"]["rbd"]["rbd_store_pool"] = "images"
default["glance"]["api"]["rbd"]["rbd_store_chunk_size"] = "8"
default["glance"]["api"]["cache"]["image_cache_max_size"] = "10737418240"
default["glance"]["api"]["notifier_strategy"] = "noop"
default["glance"]["api"]["notification_topic"] = "glance_notifications"
default["glance"]["api"]["workers"] = [8, node["cpu"]["total"].to_i].min
default["glance"]["api"]["show_image_direct_url"] = "True"

# Default Image Locations
default["glance"]["image_upload"] = false
default["glance"]["images"] = ["cirros"]
default["glance"]["image"]["precise"] = "http://cloud-images.ubuntu.com/precise/current/precise-server-cloudimg-amd64-disk1.img"
default["glance"]["image"]["oneiric"] = "http://cloud-images.ubuntu.com/oneiric/current/oneiric-server-cloudimg-amd64-disk1.img"
default["glance"]["image"]["natty"] = "http://cloud-images.ubuntu.com/natty/current/natty-server-cloudimg-amd64-disk1.img"
default["glance"]["image"]["cirros"] = "http://download.cirros-cloud.net/0.3.1/cirros-0.3.1-x86_64-disk.img"
default["glance"]["image"]["fedora"] = "http://cloud.fedoraproject.org/fedora-latest.x86_64.qcow2"

# replicator attributes
default["glance"]["replicator"]["interval"] = 5
default["glance"]["replicator"]["checksum"] = "971b7cec95105747e77088e3e0853a636a120383"
default["glance"]["replicator"]["rsync_user"] = "glance"
default["glance"]["replicator"]["enabled"] = true

# Generic regex for process pattern matching (to be used as a base pattern).
# Works for both Grizzly and Havana packages on Ubuntu and CentOS.
procmatch_base = '^((/usr/bin/)?python\d? )?(/usr/bin/)?'

# platform-specific settings
case platform
when "fedora", "redhat", "centos"
  default["glance"]["platform"] = {
    "supporting_packages" => ["MySQL-python", "python-keystone", "curl",
                              "python-glanceclient", "python-warlock",
                              "python-migrate"],
    "glance_packages" => ["openstack-glance", "python-swiftclient", "cronie",
                          "python-prettytable", "python-kombu",
                          "python-anyjson", "python-amqplib", "python-lockfile"],
    "glance_api_service" => "openstack-glance-api",
    "glance_api_procmatch" => procmatch_base + 'glance-api\b',
    "glance_registry_service" => "openstack-glance-registry",
<<<<<<< HEAD
    "glance_registry_procmatch" => procmatch_base + 'glance-registry\b',
    "package_overrides" => ""
=======
    "glance_api_process_name" => "glance-api",
    "package_options" => ""
>>>>>>> 136b092d
  }
  default["glance"]["ssl"]["dir"] = "/etc/pki/tls"
when "ubuntu"
  default["glance"]["platform"] = {
    "supporting_packages" => ["python-mysqldb", "python-keystone", "curl",
                              "python-glanceclient", "python-warlock"],
    "glance_packages" => ["glance", "python-swift", "python-prettytable", "python-lockfile"],
    "glance_api_service" => "glance-api",
    "glance_api_procmatch" => procmatch_base + 'glance-api\b',
    "glance_registry_service" => "glance-registry",
<<<<<<< HEAD
    "glance_registry_procmatch" => procmatch_base + 'glance-registry\b',
    "package_overrides" => "-o Dpkg::Options::='--force-confold' -o Dpkg::Options::='--force-confdef'"
=======
    "glance_registry_process_name" => "glance-registry",
    "package_options" => "-o Dpkg::Options::='--force-confold' -o Dpkg::Options::='--force-confdef'"
>>>>>>> 136b092d
  }
  default["glance"]["ssl"]["dir"] = "/etc/ssl"
end<|MERGE_RESOLUTION|>--- conflicted
+++ resolved
@@ -114,13 +114,8 @@
     "glance_api_service" => "openstack-glance-api",
     "glance_api_procmatch" => procmatch_base + 'glance-api\b',
     "glance_registry_service" => "openstack-glance-registry",
-<<<<<<< HEAD
     "glance_registry_procmatch" => procmatch_base + 'glance-registry\b',
-    "package_overrides" => ""
-=======
-    "glance_api_process_name" => "glance-api",
     "package_options" => ""
->>>>>>> 136b092d
   }
   default["glance"]["ssl"]["dir"] = "/etc/pki/tls"
 when "ubuntu"
@@ -131,13 +126,8 @@
     "glance_api_service" => "glance-api",
     "glance_api_procmatch" => procmatch_base + 'glance-api\b',
     "glance_registry_service" => "glance-registry",
-<<<<<<< HEAD
     "glance_registry_procmatch" => procmatch_base + 'glance-registry\b',
-    "package_overrides" => "-o Dpkg::Options::='--force-confold' -o Dpkg::Options::='--force-confdef'"
-=======
-    "glance_registry_process_name" => "glance-registry",
     "package_options" => "-o Dpkg::Options::='--force-confold' -o Dpkg::Options::='--force-confdef'"
->>>>>>> 136b092d
   }
   default["glance"]["ssl"]["dir"] = "/etc/ssl"
 end